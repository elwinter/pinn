--- conflicted
+++ resolved
@@ -39,17 +39,10 @@
 
 # Plot limits for dependent variables.
 ylim = {}
-<<<<<<< HEAD
-ylim["L"] = [1e-6, 10]
-ylim["n1"] =  [-1e-3, 1e-3]
-ylim["u1x"] = [-1e-5, 1e-5]
-ylim["E1x"] = [-1e-5, 1e-5]
-=======
 ylim["L"] = [1e-12, 10]
 ylim["n1"] = [-0.25, 0.25]
 ylim["u1x"] = [-0.4, 0.4]
 ylim["E1x"] = [-0.1, 0.1]
->>>>>>> fe7fe11f
 
 
 def create_command_line_argument_parser():
